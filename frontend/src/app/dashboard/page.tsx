"use client";

import DashboardLayout from "@/components/DashboardLayout";
import {
  DashboardMetrics,
  QuickAccess,
  QuickActions,
  RecentActivity,
} from "@/components/dashboard";
import {
  DASHBOARD_QUICK_ACTIONS,
  DEFAULT_APP_CONNECTIONS,
  DEFAULT_DASHBOARD_METRICS,
  ERROR_MESSAGES,
  FALLBACK_SAAS_APPS,
} from "@/constants";
import { apiClient } from "@/lib/api";
<<<<<<< HEAD

=======
>>>>>>> a606e710
import { useCallback, useEffect, useState } from "react";

interface AppConnection {
  name: string;
  status: "connected" | "disconnected";
  icon: string;
  description: string;
  connect_url: string;
  last_used?: string;
}

interface ActivityItem {
  id: string;
  type: "login" | "app_launch" | "connection" | "security";
  description: string;
  timestamp: string;
  icon: string;
  severity?: "info" | "warning" | "success";
}

interface DashboardMetricsType {
  totalApps: number;
  connectedApps: number;
  recentLogins: number;
  securityScore: number;
  lastActivity: string;
}

// Helper function to map security event types to activity types and icons
const mapSecurityEventToActivity = (event: any): ActivityItem => {
  let activityType: ActivityItem["type"] = "security";
  let icon = "HiShieldCheck";
  let severity: ActivityItem["severity"] = "info";

  // Map event types to appropriate activity types and icons
  switch (event.event_type.toLowerCase()) {
    case "login":
    case "authentication":
    case "login_success":
    case "login_failure":
      activityType = "login";
      icon =
        event.event_type.includes("failure") ||
        event.event_type.includes("failed")
          ? "HiExclamationCircle"
          : "HiShieldCheck";
      severity =
        event.event_type.includes("failure") ||
        event.event_type.includes("failed")
          ? "warning"
          : "success";
      break;
    case "app_launch":
    case "application_access":
      activityType = "app_launch";
      icon = "HiViewGrid";
      severity = "info";
      break;
    case "connection":
    case "oauth_connection":
    case "app_connection":
      activityType = "connection";
      icon = "HiLink";
      severity = "success";
      break;
    default:
      activityType = "security";
      icon = "HiShieldCheck";
      severity =
        event.severity === "warning" || event.severity === "error"
          ? "warning"
          : event.severity === "critical"
          ? "warning"
          : "success";
  }

  // Format timestamp to relative time
  const formatTimestamp = (dateString: string): string => {
    const now = new Date();
    const eventDate = new Date(dateString);
    const diffInMinutes = Math.floor(
      (now.getTime() - eventDate.getTime()) / (1000 * 60)
    );

    if (diffInMinutes < 1) return "Just now";
    if (diffInMinutes < 60)
      return `${diffInMinutes} minute${diffInMinutes === 1 ? "" : "s"} ago`;

    const diffInHours = Math.floor(diffInMinutes / 60);
    if (diffInHours < 24)
      return `${diffInHours} hour${diffInHours === 1 ? "" : "s"} ago`;

    const diffInDays = Math.floor(diffInHours / 24);
    return `${diffInDays} day${diffInDays === 1 ? "" : "s"} ago`;
  };

  return {
    id: event.id,
    type: activityType,
    description: event.description,
    timestamp: formatTimestamp(event.created_at),
    icon,
    severity,
  };
};

export default function Dashboard() {
<<<<<<< HEAD
=======
  const [loading, setLoading] = useState(true);
>>>>>>> a606e710
  const [error, setError] = useState<string | null>(null);
  const [connections, setConnections] = useState<AppConnection[]>([
    ...DEFAULT_APP_CONNECTIONS,
  ]);
  const [recentActivity, setRecentActivity] = useState<ActivityItem[]>([]);
  const [loadingActivity, setLoadingActivity] = useState(true);
  const [metrics, setMetrics] = useState<DashboardMetricsType>({
    ...DEFAULT_DASHBOARD_METRICS,
  });

  const updateMetrics = useCallback(() => {
    const connectedCount = connections.filter(
      (c) => c.status === "connected"
    ).length;
    setMetrics((prev) => ({
      ...prev,
      totalApps: connections.length,
      connectedApps: connectedCount,
    }));
  }, [connections]);

  const loadRecentActivity = useCallback(async () => {
    try {
      setLoadingActivity(true);

      // Fetch recent security events (limit to 10 to get enough for 5 recent activities)
      const response = await apiClient.getSecurityEvents(10);

      if (response.events && response.events.length > 0) {
        // Transform security events to activity items
        const activities = response.events
          .map(mapSecurityEventToActivity)
          .slice(0, 5); // Only show 5 most recent

        setRecentActivity(activities);

        // Update last activity time in metrics if we have activities
        if (activities.length > 0) {
          setMetrics((prev) => ({
            ...prev,
            lastActivity: activities[0].timestamp,
          }));
        }
      } else {
        // Fallback to empty array if no events
        setRecentActivity([]);
      }
    } catch (error) {
      console.warn(
        "Failed to load recent activity from API, using empty array:",
        error
      );
      setRecentActivity([]);
    } finally {
      setLoadingActivity(false);
    }
  }, []);

  const loadApps = useCallback(async () => {
    try {
      setError(null);

      // Try to load dashboard data from API
      try {
        const response = await apiClient.getDashboardData();
        if (response.success && response.data) {
          // Update state with API data
          setConnections(response.data.connections);
          setMetrics({
            totalApps: response.data.metrics.total_apps,
            connectedApps: response.data.metrics.connected_apps,
            recentLogins: response.data.metrics.recent_logins,
            securityScore: response.data.metrics.security_score,
            lastActivity: response.data.metrics.last_activity,
          });
          console.log("Dashboard data loaded from API:", response.data);
        }
      } catch (apiError) {
        console.warn(
          "Failed to load dashboard data from API, using fallback:",
          apiError
        );
        // Fallback to default data
        setConnections([...DEFAULT_APP_CONNECTIONS]);
        setMetrics({ ...DEFAULT_DASHBOARD_METRICS });
      }

      // Also try to load apps
      const appsResponse = await apiClient.getApps();
      console.log("Apps loaded:", appsResponse.apps);
    } catch (err) {
      console.error("Failed to load apps:", err);
      setError(ERROR_MESSAGES.NETWORK_ERROR);
      console.log("Using fallback apps:", FALLBACK_SAAS_APPS);
    }
  }, []);

  // Initial load - runs only once on mount
  useEffect(() => {
    loadApps();
    loadRecentActivity();
  }, [loadApps, loadRecentActivity]);

  // Handle URL params for connection success - runs only once on mount
  useEffect(() => {
    const urlParams = new URLSearchParams(window.location.search);
    const connected = urlParams.get("connected");
    const email = urlParams.get("email");

    if (connected && email) {
      // Update the connection status
      setConnections((prev) =>
        prev.map((conn) =>
          conn.name.toLowerCase().includes(connected)
            ? { ...conn, status: "connected" as const, last_used: "Just now" }
            : conn
        )
      );

      // Clean up URL
      window.history.replaceState({}, document.title, "/dashboard");

      // Reload recent activity to include the new connection
      loadRecentActivity();
    }
  }, [loadRecentActivity]); // Include loadRecentActivity in dependencies

  // Update metrics when connections change
  useEffect(() => {
    updateMetrics();
  }, [updateMetrics]);

  return (
    <DashboardLayout>
      {/* Error Message */}
      {error && (
        <div className="mb-6 bg-red-50 border border-red-200 rounded-md p-4">
          <div className="flex">
            <div className="ml-3">
              <h3 className="text-sm font-medium text-red-800">Error</h3>
              <p className="text-sm text-red-700 mt-1">{error}</p>
              {loading && (
                <p className="text-sm text-red-600 mt-1">Loading...</p>
              )}
            </div>
            <button
              onClick={() => setError(null)}
              className="ml-auto text-red-400 hover:text-red-600 cursor-pointer"
            >
              ×
            </button>
          </div>
        </div>
      )}

      {/* Dashboard Metrics */}
      <DashboardMetrics metrics={metrics} />

      {/* Main Content Grid */}
      <div className="grid grid-cols-1 lg:grid-cols-3 gap-8">
        {/* Quick Access */}
        <QuickAccess connections={connections} />

        {/* Recent Activity */}
        {loadingActivity ? (
          <div className="bg-white rounded-lg shadow p-6">
            <h3 className="text-lg font-medium text-gray-900 mb-4">
              Recent Activity
            </h3>
            <div className="space-y-4">
              {[1, 2, 3, 4, 5].map((i) => (
                <div
                  key={i}
                  className="animate-pulse flex items-start space-x-3"
                >
                  <div className="h-6 w-6 bg-gray-200 rounded-full"></div>
                  <div className="flex-1 space-y-2">
                    <div className="h-4 bg-gray-200 rounded w-3/4"></div>
                    <div className="h-3 bg-gray-200 rounded w-1/2"></div>
                  </div>
                </div>
              ))}
            </div>
          </div>
        ) : (
          <RecentActivity activities={recentActivity} />
        )}
      </div>

      {/* Quick Actions */}
      <QuickActions actions={DASHBOARD_QUICK_ACTIONS} />
    </DashboardLayout>
  );
}<|MERGE_RESOLUTION|>--- conflicted
+++ resolved
@@ -15,10 +15,7 @@
   FALLBACK_SAAS_APPS,
 } from "@/constants";
 import { apiClient } from "@/lib/api";
-<<<<<<< HEAD
-
-=======
->>>>>>> a606e710
+
 import { useCallback, useEffect, useState } from "react";
 
 interface AppConnection {
@@ -126,10 +123,7 @@
 };
 
 export default function Dashboard() {
-<<<<<<< HEAD
-=======
   const [loading, setLoading] = useState(true);
->>>>>>> a606e710
   const [error, setError] = useState<string | null>(null);
   const [connections, setConnections] = useState<AppConnection[]>([
     ...DEFAULT_APP_CONNECTIONS,
@@ -191,6 +185,7 @@
   const loadApps = useCallback(async () => {
     try {
       setError(null);
+      setLoading(true);
 
       // Try to load dashboard data from API
       try {
@@ -224,6 +219,8 @@
       console.error("Failed to load apps:", err);
       setError(ERROR_MESSAGES.NETWORK_ERROR);
       console.log("Using fallback apps:", FALLBACK_SAAS_APPS);
+    } finally {
+      setLoading(false);
     }
   }, []);
 
@@ -262,6 +259,42 @@
     updateMetrics();
   }, [updateMetrics]);
 
+  if (loading) {
+    return (
+      <DashboardLayout>
+        <div className="space-y-6">
+          {/* Metrics Skeleton */}
+          <div className="grid grid-cols-1 md:grid-cols-2 lg:grid-cols-4 gap-6">
+            {[1, 2, 3, 4].map((i) => (
+              <div key={i} className="bg-white rounded-lg shadow p-6">
+                <div className="animate-pulse">
+                  <div className="h-4 bg-gray-200 rounded w-1/2 mb-2"></div>
+                  <div className="h-8 bg-gray-200 rounded w-1/3"></div>
+                </div>
+              </div>
+            ))}
+          </div>
+
+          {/* Content Skeleton */}
+          <div className="grid grid-cols-1 lg:grid-cols-3 gap-8">
+            {[1, 2].map((i) => (
+              <div key={i} className="bg-white rounded-lg shadow p-6">
+                <div className="animate-pulse">
+                  <div className="h-4 bg-gray-200 rounded w-1/3 mb-4"></div>
+                  <div className="space-y-3">
+                    {[1, 2, 3].map((j) => (
+                      <div key={j} className="h-4 bg-gray-200 rounded"></div>
+                    ))}
+                  </div>
+                </div>
+              </div>
+            ))}
+          </div>
+        </div>
+      </DashboardLayout>
+    );
+  }
+
   return (
     <DashboardLayout>
       {/* Error Message */}
@@ -271,9 +304,6 @@
             <div className="ml-3">
               <h3 className="text-sm font-medium text-red-800">Error</h3>
               <p className="text-sm text-red-700 mt-1">{error}</p>
-              {loading && (
-                <p className="text-sm text-red-600 mt-1">Loading...</p>
-              )}
             </div>
             <button
               onClick={() => setError(null)}
